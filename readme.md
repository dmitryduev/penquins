--- conflicted
+++ resolved
@@ -163,11 +163,7 @@
     }
 }
 
-<<<<<<< HEAD
 response = kowalski.query(query=query)
-=======
-response = k.query(query=query)
->>>>>>> f3e6d4b8
 data = response.get("data")
 ```
 
@@ -188,13 +184,8 @@
     }
 }
 
-<<<<<<< HEAD
 response = kowalski.query(query=q)
 data = response.get("data")
-=======
-r = k.query(query=q)
-data = r.get("data")
->>>>>>> f3e6d4b8
 ```
 
 Run a batch of queries in parallel:
